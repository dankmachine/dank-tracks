# format
[artist]: [title]

# dj mixes
Blazo: jazz format mixtape vol 1 
freddie joachim / qstn: mellow orange vols 1-12 (preference to 2, 3, 5, 6) (these are hip-hop/jazz mixes)
dj skandal / le bee: pete rock vs jay dee
monorisick: hydrothermal formation (sides a, b)
robot orchestra: radio juicy vol 102
mellow orage: silent selector vols 1-3
shin-ski: lonely nights of a lonely hand
shin-ski: lonely nights of a lonely cheek
mark farina: mushroom jazz (I tend to favor these for background music vs active listening)
skeez'up: jay dee: beats, rhymes and life (mostly side A)
nujabes: tribe sampler vol 1 (sides a, b) (this isn't really hip hop; closer to jazz)
nujabes: sweet sticky thing (sides a, b) (this is literally 70s music)
nujabes: good music cuisine - ristorante nujabes (preference to side b) (not really sure how to classify this... maybe closer to old house?)

# beats
j dilla: rare dilla track 12
j dilla: c.i. master
janet jackson: got til it's gone (ummah jay dee mix)
monorisick / substantial: home sweet home
himuki: wanted u down
mathematik: plastic
nextmen: break the mould feat. grap luva
jazz dialogue: planlos (philanthrope remix)
atcq: 1nce again (flofilz remix)
slum village: the look of love (flofilx remix)
keith murray: the rhyme (j dilla remix)
freddie joachim: matter of time feat surreal (remix)
freddie joachim: sauced
floetry: supastar feat common (freddie joachim remix)
ini: fakin jax (actually most of this album is quite good)
nas: if I ruled the world (freddie joachim remix)
nas: nas is like (nohabeats remix)
asheru and blue black: trackrunners
asheru and blue black: smiley
asheru and blue black: elevator music
mujo: flowman
nomak: geishas in the days (shin ski remix)
funky dl: billie holiday
funky dl: heart of faith
funky dl: rock to her beat 2000
funky dl: rock to the beat (remix)
funky dl: jazzphonics
funky dl: le jazz courant noir
funky dl: ode to nujabes
funky dl: takings of tokyo
funky dl: hamamatsu timeless
funky dl: nectars of nagoya
funky dl: the boy with no name remix
funky dl: when she floats
funky dl: find a message
funky dl: jazz carousel
funky dl: the individual (latin remix)
funky dl: you by the power of you
funky dl: blazing a 55
funky dl: vogue attraction
nas: the world is yours (funky dl remix)
nujabes / shing02: luv sics + some remixes
    parts 1-6
    part 4 breezewax remix
    part 6 hydeout remix
    part 1 modal soul remix
nujabes: ain't no mystery (monorisick remix)
nujabes: think different
nujabes: summer gypsy
nujabes: aruarian dance
nujabes: kujaku
nujabes: flowers
nujabes: highs to lows remix
nujabes: reflection eternal
nujabes: lady brown
nujabes: sky is tumbling
nujabes: counting stars
nujabes: city lights
nujabes: yes
force of nature: just forget
nitsua: recreating the sky
king most: sun fran to tokyo
elzhi: days and nights
joe corfield: copperfield
joe corfield: snow blind feat flofilz
lone catalysts: once before
madvillain: raid
madvillain: strange ways
marcus d: trophy ft blu
DOOM: vomitspit (the vintage skeleton sounds remix)
mono:massive: massive
common: I used to love her (pat d remix)
marcus d: lost memories
blackalicious: make you feel that way
billa qause: keep on feat j.melik instrumental
self scientific: love bird (khalil's theme)
self scientific: return
kero one: in all the wrong places
kero one: 4ever after
dj deckstream: keep in the pocket
nas: purple
atcq: electric relaxation
atcq: 1nce again
atcq: the hop
common: resurrection
common: I used to love h.e.r.
grap luva: rocking with elegance
jay-z: feelin it
j rawls: birds of a feather
j rawls: ohio players
lone catalysts: due process
lone catalysts: ayanna monet
pete rock: a little soul
pete rock: something funky
pete rock: for the people
pete rock: smooth sailing
pete rock: what you waiting for
pete rock: everyman
pete rock: blah uno
pete rock: press rewind
9th wonder / pete rock: oh yeah
black star: respiration (flying high remix - pete rock)
rob-o: so many rappers
ini: fakin jax (rude youth remix)
dedi baby pah / pete rock: everyman for himself
rob-o: mention me feat meccalicious
mack wilds: art of fallin
pete rock: take your time
pete rock / cl cmooth: carmel city
pete rock / cl cmooth: escape
pete rock / cl cmooth: searching
presto: bring it live
raw produce: the wack mc
the roots: section
sam ock: hello hummingbird
shinsight trio: shallow nights blurry moon intro 1:30 onward
shinsight trio: heart
shinsight trio: heart (shin-ski's cold hearted remix)
shinsight trio: heart (shin-ski's restless heart remix)
shin-ski: till the day we die
shin-ski: peace of mind feat melodee
shin-ski: rigel
shin-ski: aldebaran
shin-ski: what makes the world go around
dwele: a.n.g.e.l. (slum village remix)
slakah the beatchild: enjoy ya self v2
slakah the beatchild: macheeto
slakah the beatchild: feel that music
slakah the beatchild: butta fat vibes
slim the chemist: truth
slim the chemist: where I'm from
sinitus tempo: bliss
sinitus tempo: clipped wings
slowy / 12vince: die nassrasur des dreiecks
slum village: fantastic
slum village: the look of love
slum village: estimate
slum village: forth and back
slum village: players
slum village: the look of love (remix)
J-88: the look of love (pt. 2)
slum village: climax
busta rhymes: ill vibe (funky dl remix)
busta rhymes: ill vibe (jay dee remix)
smif-n-wessun: bucktown
sound providers: autumn's evening breeze
sound providers: the field
specifics: under the hood
strange fruit project: clap yo hands
strange fruit project: keep it moving
strange fruit project: maintain
strange fruit project: waitin
strange fruit project: eternally yours
strange fruit project: makin my way
substantial: remembering dave (monorisick remix)
substantial: more than a game
substantial: if I was your mic
substantial: remembering dave
substantial: ain't no happy endings
substantial: if I was your mic (nujabes remix)
substantial: blessing it (original)
substantial: black of all trades (time cards mash up)
surreal and the sound providers: just getting started
surreal and the sound providers: walk in the park
surreal and the sound providers: they call me
surreal and the sound providers: life & rhymes
little indian: one little indian (tajima hal remix) aka smokin in a tree
reflection eternal: 2000 seasons
reflection eternal: the blast
atcq: got it going on (tom misch remix)
urban thermo dynamics: my kung-fu
myk & shirosky: 5 percenter
uyama hiroto: vision eyes feat golden boy
uyama hiroto: relax your mind feat pase rock
uyama hiroto: sould of freedom feat cise starr
vagabond maurice: lethal lunacy
vagabond maurice: kimchi (pt 2) / the morning star
vagabond maurice: kame sennin
vanilla: ajfa
vanilla: give you everything
vanilla: wishiknew
vanilla: lazy days
yancey boys: flowers
zimbabwe legit: where I'm at
choosey / abjo / exile: sundress
slum village: are you ready feat jazzy jeff
b.i.g / redman / method man: rap phenomenon
cella dwellas: perfect match
joey bada$$: on & on
artifacts: the ultimate (j dilla remix)
artifacts: the ultimate
jamiroquai: black capricorn day (jay dee remix)
das efx: microphone master (j dilla remix)
mos def: tinseltown to the boogiedown (ali shaheed remix)
medina green: crosstown beef feat mos def
kev brown: hennessey pt. 1
kev brown: the random joint
<<<<<<< HEAD
=======
little brother: speed
little brother: the yo-yo
little brother: shorty on the lookout (esp. the beat change at the end)
little brother: so fabulous
little brother: away from me
little brother: nobody but you
little brother: war
little brother: watch me
>>>>>>> 31019a7d
noreaga: misery needs company (madlib remix)
big pun: firewater (madlib remix)
charmizma: my world premiere (madlib remix)
oh no: every section
mobb deep: shook ones pt 2
the creators: the music
the creators: that's my word
mos def: love
mos def: ms fat booty
mos def: mathematics
mos def: universal magnetic
das efx: real hip hop
declaime: exclaim the name
pete rock: tru master
common: the bitch in you (pete rock remix)
edo g: boston
busta rhymes: ill vibe
wu tang clan: wu tang clan aint nuthing ta f wit
jazz spastiks: dumb! remix feat yesh
jazz spastiks: frequency remix feat moka only
jazz spastiks: frequency feat moka only
gang starr: the revolutionist (nohabeats remix)
mobb deep: shook ones pt II (nohabeats remix)
ditc: thick (nohabeats remix)<|MERGE_RESOLUTION|>--- conflicted
+++ resolved
@@ -214,8 +214,6 @@
 medina green: crosstown beef feat mos def
 kev brown: hennessey pt. 1
 kev brown: the random joint
-<<<<<<< HEAD
-=======
 little brother: speed
 little brother: the yo-yo
 little brother: shorty on the lookout (esp. the beat change at the end)
@@ -224,7 +222,6 @@
 little brother: nobody but you
 little brother: war
 little brother: watch me
->>>>>>> 31019a7d
 noreaga: misery needs company (madlib remix)
 big pun: firewater (madlib remix)
 charmizma: my world premiere (madlib remix)
